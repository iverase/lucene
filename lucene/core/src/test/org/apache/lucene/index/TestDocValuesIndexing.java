--- conflicted
+++ resolved
@@ -713,15 +713,11 @@
     conf = newIndexWriterConfig(new MockAnalyzer(random()));
     writer = new IndexWriter(dir2, conf);
     writer.addIndexes(dir);
-<<<<<<< HEAD
-    doc = writer.newDocument();
-=======
-    doc = new Document();
-    doc.add(new SortedDocValuesField("dv", new BytesRef("foo")));
-    try {
-      writer.addDocument(doc);
+    doc = writer.newDocument();
+    try {
+      doc.addAtom("dv", new BytesRef("foo"));
       fail("did not hit exception");
-    } catch (IllegalArgumentException iae) {
+    } catch (IllegalStateException ise) {
       // expected
     }
     writer.close();
@@ -733,8 +729,8 @@
     Directory dir = newDirectory();
     IndexWriterConfig conf = newIndexWriterConfig(new MockAnalyzer(random()));
     IndexWriter writer = new IndexWriter(dir, conf);
-    Document doc = new Document();
-    doc.add(new NumericDocValuesField("dv", 0L));
+    Document doc = writer.newDocument();
+    doc.addLong("dv", 0L);
     writer.addDocument(doc);
     writer.close();
 
@@ -744,9 +740,7 @@
     DirectoryReader reader = DirectoryReader.open(dir);
     TestUtil.addIndexesSlowly(writer, reader);
     reader.close();
-    doc = new Document();
-    doc.add(new SortedDocValuesField("dv", new BytesRef("foo")));
->>>>>>> 1529c57c
+    doc = writer.newDocument();
     try {
       doc.addAtom("dv", new BytesRef("foo"));
       fail("did not hit exception");
