/*
 * Licensed to the Apache Software Foundation (ASF) under one or more
 * contributor license agreements.  See the NOTICE file distributed with
 * this work for additional information regarding copyright ownership.
 * The ASF licenses this file to You under the Apache License, Version 2.0
 * (the "License"); you may not use this file except in compliance with
 * the License.  You may obtain a copy of the License at
 *
 *     http://www.apache.org/licenses/LICENSE-2.0
 *
 * Unless required by applicable law or agreed to in writing, software
 * distributed under the License is distributed on an "AS IS" BASIS,
 * WITHOUT WARRANTIES OR CONDITIONS OF ANY KIND, either express or implied.
 * See the License for the specific language governing permissions and
 * limitations under the License.
 */
package org.apache.lucene.codecs.lucene90.compressing;

import static org.apache.lucene.codecs.lucene90.compressing.Lucene90CompressingStoredFieldsWriter.BYTE_ARR;
import static org.apache.lucene.codecs.lucene90.compressing.Lucene90CompressingStoredFieldsWriter.DAY;
import static org.apache.lucene.codecs.lucene90.compressing.Lucene90CompressingStoredFieldsWriter.DAY_ENCODING;
import static org.apache.lucene.codecs.lucene90.compressing.Lucene90CompressingStoredFieldsWriter.FIELDS_EXTENSION;
import static org.apache.lucene.codecs.lucene90.compressing.Lucene90CompressingStoredFieldsWriter.HOUR;
import static org.apache.lucene.codecs.lucene90.compressing.Lucene90CompressingStoredFieldsWriter.HOUR_ENCODING;
import static org.apache.lucene.codecs.lucene90.compressing.Lucene90CompressingStoredFieldsWriter.INDEX_CODEC_NAME;
import static org.apache.lucene.codecs.lucene90.compressing.Lucene90CompressingStoredFieldsWriter.INDEX_EXTENSION;
import static org.apache.lucene.codecs.lucene90.compressing.Lucene90CompressingStoredFieldsWriter.META_EXTENSION;
import static org.apache.lucene.codecs.lucene90.compressing.Lucene90CompressingStoredFieldsWriter.META_VERSION_START;
import static org.apache.lucene.codecs.lucene90.compressing.Lucene90CompressingStoredFieldsWriter.NUMERIC_DOUBLE;
import static org.apache.lucene.codecs.lucene90.compressing.Lucene90CompressingStoredFieldsWriter.NUMERIC_FLOAT;
import static org.apache.lucene.codecs.lucene90.compressing.Lucene90CompressingStoredFieldsWriter.NUMERIC_INT;
import static org.apache.lucene.codecs.lucene90.compressing.Lucene90CompressingStoredFieldsWriter.NUMERIC_LONG;
import static org.apache.lucene.codecs.lucene90.compressing.Lucene90CompressingStoredFieldsWriter.SECOND;
import static org.apache.lucene.codecs.lucene90.compressing.Lucene90CompressingStoredFieldsWriter.SECOND_ENCODING;
import static org.apache.lucene.codecs.lucene90.compressing.Lucene90CompressingStoredFieldsWriter.STRING;
import static org.apache.lucene.codecs.lucene90.compressing.Lucene90CompressingStoredFieldsWriter.TYPE_BITS;
import static org.apache.lucene.codecs.lucene90.compressing.Lucene90CompressingStoredFieldsWriter.TYPE_MASK;
import static org.apache.lucene.codecs.lucene90.compressing.Lucene90CompressingStoredFieldsWriter.VERSION_CURRENT;
import static org.apache.lucene.codecs.lucene90.compressing.Lucene90CompressingStoredFieldsWriter.VERSION_START;

import java.io.EOFException;
import java.io.IOException;
import java.util.Collection;
import java.util.Collections;
import org.apache.lucene.codecs.CodecUtil;
import org.apache.lucene.codecs.StoredFieldsReader;
import org.apache.lucene.codecs.compressing.CompressionMode;
import org.apache.lucene.codecs.compressing.Decompressor;
import org.apache.lucene.document.Document;
import org.apache.lucene.index.CorruptIndexException;
import org.apache.lucene.index.FieldInfo;
import org.apache.lucene.index.FieldInfos;
import org.apache.lucene.index.IndexFileNames;
import org.apache.lucene.index.SegmentInfo;
import org.apache.lucene.index.StoredFieldVisitor;
import org.apache.lucene.store.AlreadyClosedException;
import org.apache.lucene.store.ByteArrayDataInput;
import org.apache.lucene.store.ChecksumIndexInput;
import org.apache.lucene.store.DataInput;
import org.apache.lucene.store.Directory;
import org.apache.lucene.store.IOContext;
import org.apache.lucene.store.IndexInput;
import org.apache.lucene.util.Accountable;
import org.apache.lucene.util.Accountables;
import org.apache.lucene.util.ArrayUtil;
import org.apache.lucene.util.BitUtil;
import org.apache.lucene.util.BytesRef;
import org.apache.lucene.util.IOUtils;
import org.apache.lucene.util.LongsRef;

/**
 * {@link StoredFieldsReader} impl for {@link Lucene90CompressingStoredFieldsFormat}.
 *
 * @lucene.experimental
 */
public final class Lucene90CompressingStoredFieldsReader extends StoredFieldsReader {

  private final int version;
  private final FieldInfos fieldInfos;
  private final FieldsIndex indexReader;
  private final long maxPointer;
  private final IndexInput fieldsStream;
  private final int chunkSize;
  private final CompressionMode compressionMode;
  private final Decompressor decompressor;
  private final int numDocs;
  private final boolean merging;
  private final BlockState state;
  private final long numChunks; // number of written blocks
  private final long numDirtyChunks; // number of incomplete compressed blocks written
  private final long numDirtyDocs; // cumulative number of docs in incomplete chunks
  private boolean closed;

  // used by clone
  private Lucene90CompressingStoredFieldsReader(
      Lucene90CompressingStoredFieldsReader reader, boolean merging) {
    this.version = reader.version;
    this.fieldInfos = reader.fieldInfos;
    this.fieldsStream = reader.fieldsStream.clone();
    this.indexReader = reader.indexReader.clone();
    this.maxPointer = reader.maxPointer;
    this.chunkSize = reader.chunkSize;
    this.compressionMode = reader.compressionMode;
    this.decompressor = reader.decompressor.clone();
    this.numDocs = reader.numDocs;
    this.numChunks = reader.numChunks;
    this.numDirtyChunks = reader.numDirtyChunks;
    this.numDirtyDocs = reader.numDirtyDocs;
    this.merging = merging;
    this.state = new BlockState();
    this.closed = false;
  }

  /** Sole constructor. */
  public Lucene90CompressingStoredFieldsReader(
      Directory d,
      SegmentInfo si,
      String segmentSuffix,
      FieldInfos fn,
      IOContext context,
      String formatName,
      CompressionMode compressionMode)
      throws IOException {
    this.compressionMode = compressionMode;
    final String segment = si.name;
    boolean success = false;
    fieldInfos = fn;
    numDocs = si.maxDoc();

    final String fieldsStreamFN =
        IndexFileNames.segmentFileName(segment, segmentSuffix, FIELDS_EXTENSION);
    ChecksumIndexInput metaIn = null;
    try {
      // Open the data file
      fieldsStream = d.openInput(fieldsStreamFN, context);
      version =
          CodecUtil.checkIndexHeader(
              fieldsStream, formatName, VERSION_START, VERSION_CURRENT, si.getId(), segmentSuffix);
      assert CodecUtil.indexHeaderLength(formatName, segmentSuffix)
          == fieldsStream.getFilePointer();

      final String metaStreamFN =
          IndexFileNames.segmentFileName(segment, segmentSuffix, META_EXTENSION);
      metaIn = d.openChecksumInput(metaStreamFN, IOContext.READONCE);
      CodecUtil.checkIndexHeader(
          metaIn,
          INDEX_CODEC_NAME + "Meta",
          META_VERSION_START,
          version,
          si.getId(),
          segmentSuffix);

      chunkSize = metaIn.readVInt();

      decompressor = compressionMode.newDecompressor();
      this.merging = false;
      this.state = new BlockState();

      // NOTE: data file is too costly to verify checksum against all the bytes on open,
      // but for now we at least verify proper structure of the checksum footer: which looks
      // for FOOTER_MAGIC + algorithmID. This is cheap and can detect some forms of corruption
      // such as file truncation.
      CodecUtil.retrieveChecksum(fieldsStream);

      long maxPointer = -1;
      FieldsIndex indexReader = null;

      FieldsIndexReader fieldsIndexReader =
          new FieldsIndexReader(
              d, si.name, segmentSuffix, INDEX_EXTENSION, INDEX_CODEC_NAME, si.getId(), metaIn);
      indexReader = fieldsIndexReader;
      maxPointer = fieldsIndexReader.getMaxPointer();

      this.maxPointer = maxPointer;
      this.indexReader = indexReader;

      numChunks = metaIn.readVLong();
      numDirtyChunks = metaIn.readVLong();
      numDirtyDocs = metaIn.readVLong();

      CodecUtil.checkFooter(metaIn, null);
      metaIn.close();

      success = true;
    } catch (Throwable t) {
      if (metaIn != null) {
        CodecUtil.checkFooter(metaIn, t);
        throw new AssertionError("unreachable");
      } else {
        throw t;
      }
    } finally {
      if (!success) {
        IOUtils.closeWhileHandlingException(this, metaIn);
      }
    }
  }

  /** @throws AlreadyClosedException if this FieldsReader is closed */
  private void ensureOpen() throws AlreadyClosedException {
    if (closed) {
      throw new AlreadyClosedException("this FieldsReader is closed");
    }
  }

  /** Close the underlying {@link IndexInput}s. */
  @Override
  public void close() throws IOException {
    if (!closed) {
      IOUtils.close(indexReader, fieldsStream);
      closed = true;
    }
  }

  private static void readField(DataInput in, StoredFieldVisitor visitor, FieldInfo info, int bits)
      throws IOException {
    switch (bits & TYPE_MASK) {
      case BYTE_ARR:
        int length = in.readVInt();
        byte[] data = new byte[length];
        in.readBytes(data, 0, length);
        visitor.binaryField(info, data);
        break;
      case STRING:
        visitor.stringField(info, in.readString());
        break;
      case NUMERIC_INT:
        visitor.intField(info, in.readZInt());
        break;
      case NUMERIC_FLOAT:
        visitor.floatField(info, readZFloat(in));
        break;
      case NUMERIC_LONG:
        visitor.longField(info, readTLong(in));
        break;
      case NUMERIC_DOUBLE:
        visitor.doubleField(info, readZDouble(in));
        break;
      default:
        throw new AssertionError("Unknown type flag: " + Integer.toHexString(bits));
    }
  }

  private static void skipField(DataInput in, int bits) throws IOException {
    switch (bits & TYPE_MASK) {
      case BYTE_ARR:
      case STRING:
        final int length = in.readVInt();
        in.skipBytes(length);
        break;
      case NUMERIC_INT:
        in.readZInt();
        break;
      case NUMERIC_FLOAT:
        readZFloat(in);
        break;
      case NUMERIC_LONG:
        readTLong(in);
        break;
      case NUMERIC_DOUBLE:
        readZDouble(in);
        break;
      default:
        throw new AssertionError("Unknown type flag: " + Integer.toHexString(bits));
    }
  }

  /**
   * Reads a float in a variable-length format. Reads between one and five bytes. Small integral
   * values typically take fewer bytes.
   */
  static float readZFloat(DataInput in) throws IOException {
    int b = in.readByte() & 0xFF;
    if (b == 0xFF) {
      // negative value
      return Float.intBitsToFloat(in.readInt());
    } else if ((b & 0x80) != 0) {
      // small integer [-1..125]
      return (b & 0x7f) - 1;
    } else {
      // positive float
      int bits = b << 24 | ((in.readShort() & 0xFFFF) << 8) | (in.readByte() & 0xFF);
      return Float.intBitsToFloat(bits);
    }
  }

  /**
   * Reads a double in a variable-length format. Reads between one and nine bytes. Small integral
   * values typically take fewer bytes.
   */
  static double readZDouble(DataInput in) throws IOException {
    int b = in.readByte() & 0xFF;
    if (b == 0xFF) {
      // negative value
      return Double.longBitsToDouble(in.readLong());
    } else if (b == 0xFE) {
      // float
      return Float.intBitsToFloat(in.readInt());
    } else if ((b & 0x80) != 0) {
      // small integer [-1..124]
      return (b & 0x7f) - 1;
    } else {
      // positive double
      long bits =
          ((long) b) << 56
              | ((in.readInt() & 0xFFFFFFFFL) << 24)
              | ((in.readShort() & 0xFFFFL) << 8)
              | (in.readByte() & 0xFFL);
      return Double.longBitsToDouble(bits);
    }
  }

  /**
   * Reads a long in a variable-length format. Reads between one andCorePropLo nine bytes. Small
   * values typically take fewer bytes.
   */
  static long readTLong(DataInput in) throws IOException {
    int header = in.readByte() & 0xFF;

    long bits = header & 0x1F;
    if ((header & 0x20) != 0) {
      // continuation bit
      bits |= in.readVLong() << 5;
    }

    long l = BitUtil.zigZagDecode(bits);

    switch (header & DAY_ENCODING) {
      case SECOND_ENCODING:
        l *= SECOND;
        break;
      case HOUR_ENCODING:
        l *= HOUR;
        break;
      case DAY_ENCODING:
        l *= DAY;
        break;
      case 0:
        // uncompressed
        break;
      default:
        throw new AssertionError();
    }

    return l;
  }

  /**
   * A serialized document, you need to decode its input in order to get an actual {@link Document}.
   */
  static class SerializedDocument {

    // the serialized data
    final DataInput in;

    // the number of bytes on which the document is encoded
    final int length;

    // the number of stored fields
    final int numStoredFields;

    private SerializedDocument(DataInput in, int length, int numStoredFields) {
      this.in = in;
      this.length = length;
      this.numStoredFields = numStoredFields;
    }
  }

  /** Keeps state about the current block of documents. */
  private class BlockState {

    private int docBase, chunkDocs;

    // whether the block has been sliced, this happens for large documents
    private boolean sliced;

    private long[] offsets = LongsRef.EMPTY_LONGS;
    private long[] numStoredFields = LongsRef.EMPTY_LONGS;

    // the start pointer at which you can read the compressed documents
    private long startPointer;

    private final BytesRef spare;
    private final BytesRef bytes;

    BlockState() {
      if (merging) {
        spare = new BytesRef();
        bytes = new BytesRef();
      } else {
        spare = bytes = null;
      }
    }

    boolean contains(int docID) {
      return docID >= docBase && docID < docBase + chunkDocs;
    }

    /** Reset this block so that it stores state for the block that contains the given doc id. */
    void reset(int docID) throws IOException {
      boolean success = false;
      try {
        doReset(docID);
        success = true;
      } finally {
        if (success == false) {
          // if the read failed, set chunkDocs to 0 so that it does not
          // contain any docs anymore and is not reused. This should help
          // get consistent exceptions when trying to get several
          // documents which are in the same corrupted block since it will
          // force the header to be decoded again
          chunkDocs = 0;
        }
      }
    }

    private void doReset(int docID) throws IOException {
      docBase = fieldsStream.readVInt();
      final int token = fieldsStream.readVInt();
      chunkDocs = token >>> 1;
      if (contains(docID) == false || docBase + chunkDocs > numDocs) {
        throw new CorruptIndexException(
            "Corrupted: docID="
                + docID
                + ", docBase="
                + docBase
                + ", chunkDocs="
                + chunkDocs
                + ", numDocs="
                + numDocs,
            fieldsStream);
      }

      sliced = (token & 1) != 0;

      offsets = ArrayUtil.grow(offsets, chunkDocs + 1);
      numStoredFields = ArrayUtil.grow(numStoredFields, chunkDocs);

      if (chunkDocs == 1) {
        numStoredFields[0] = fieldsStream.readVInt();
        offsets[1] = fieldsStream.readVInt();
      } else {
        // Number of stored fields per document
        StoredFieldsInts.readInts(fieldsStream, chunkDocs, numStoredFields, 0);
        // The stream encodes the length of each document and we decode
        // it into a list of monotonically increasing offsets
        StoredFieldsInts.readInts(fieldsStream, chunkDocs, offsets, 1);
        for (int i = 0; i < chunkDocs; ++i) {
          offsets[i + 1] += offsets[i];
        }

        // Additional validation: only the empty document has a serialized length of 0
        for (int i = 0; i < chunkDocs; ++i) {
          final long len = offsets[i + 1] - offsets[i];
          final long storedFields = numStoredFields[i];
          if ((len == 0) != (storedFields == 0)) {
            throw new CorruptIndexException(
                "length=" + len + ", numStoredFields=" + storedFields, fieldsStream);
          }
        }
      }

      startPointer = fieldsStream.getFilePointer();

      if (merging) {
        final int totalLength = Math.toIntExact(offsets[chunkDocs]);
        // decompress eagerly
        if (sliced) {
          bytes.offset = bytes.length = 0;
          for (int decompressed = 0; decompressed < totalLength; ) {
            final int toDecompress = Math.min(totalLength - decompressed, chunkSize);
            decompressor.decompress(fieldsStream, toDecompress, 0, toDecompress, spare);
            bytes.bytes = ArrayUtil.grow(bytes.bytes, bytes.length + spare.length);
            System.arraycopy(spare.bytes, spare.offset, bytes.bytes, bytes.length, spare.length);
            bytes.length += spare.length;
            decompressed += toDecompress;
          }
        } else {
          decompressor.decompress(fieldsStream, totalLength, 0, totalLength, bytes);
        }
        if (bytes.length != totalLength) {
          throw new CorruptIndexException(
              "Corrupted: expected chunk size = " + totalLength + ", got " + bytes.length,
              fieldsStream);
        }
      }
    }

    /**
     * Get the serialized representation of the given docID. This docID has to be contained in the
     * current block.
     */
    SerializedDocument document(int docID) throws IOException {
      if (contains(docID) == false) {
        throw new IllegalArgumentException();
      }

      final int index = docID - docBase;
      final int offset = Math.toIntExact(offsets[index]);
      final int length = Math.toIntExact(offsets[index + 1]) - offset;
      final int totalLength = Math.toIntExact(offsets[chunkDocs]);
      final int numStoredFields = Math.toIntExact(this.numStoredFields[index]);

      final BytesRef bytes;
      if (merging) {
        bytes = this.bytes;
      } else {
        bytes = new BytesRef();
      }

      final DataInput documentInput;
      if (length == 0) {
        // empty
        documentInput = new ByteArrayDataInput();
      } else if (merging) {
        // already decompressed
        documentInput = new ByteArrayDataInput(bytes.bytes, bytes.offset + offset, length);
      } else if (sliced) {
        fieldsStream.seek(startPointer);
        decompressor.decompress(
            fieldsStream, chunkSize, offset, Math.min(length, chunkSize - offset), bytes);
        documentInput =
            new DataInput() {

              int decompressed = bytes.length;

              void fillBuffer() throws IOException {
                assert decompressed <= length;
                if (decompressed == length) {
                  throw new EOFException();
                }
                final int toDecompress = Math.min(length - decompressed, chunkSize);
                decompressor.decompress(fieldsStream, toDecompress, 0, toDecompress, bytes);
                decompressed += toDecompress;
              }

              @Override
              public byte readByte() throws IOException {
                if (bytes.length == 0) {
                  fillBuffer();
                }
                --bytes.length;
                return bytes.bytes[bytes.offset++];
              }

              @Override
              public void readBytes(byte[] b, int offset, int len) throws IOException {
                while (len > bytes.length) {
                  System.arraycopy(bytes.bytes, bytes.offset, b, offset, bytes.length);
                  len -= bytes.length;
                  offset += bytes.length;
                  fillBuffer();
                }
                System.arraycopy(bytes.bytes, bytes.offset, b, offset, len);
                bytes.offset += len;
                bytes.length -= len;
              }

              @Override
              public void skipBytes(long numBytes) throws IOException {
                if (numBytes < 0) {
                  throw new IllegalArgumentException("numBytes must be >= 0, got " + numBytes);
                }
                while (numBytes > bytes.length) {
                  numBytes -= bytes.length;
                  fillBuffer();
                }
                bytes.offset += numBytes;
                bytes.length -= numBytes;
              }
            };
      } else {
        fieldsStream.seek(startPointer);
        decompressor.decompress(fieldsStream, totalLength, offset, length, bytes);
        assert bytes.length == length;
        documentInput = new ByteArrayDataInput(bytes.bytes, bytes.offset, bytes.length);
      }

      return new SerializedDocument(documentInput, length, numStoredFields);
    }
  }

  SerializedDocument document(int docID) throws IOException {
    if (state.contains(docID) == false) {
      fieldsStream.seek(indexReader.getStartPointer(docID));
      state.reset(docID);
    }
    assert state.contains(docID);
    return state.document(docID);
  }

  @Override
  public void visitDocument(int docID, StoredFieldVisitor visitor) throws IOException {

    final SerializedDocument doc = document(docID);

    for (int fieldIDX = 0; fieldIDX < doc.numStoredFields; fieldIDX++) {
      final long infoAndBits = doc.in.readVLong();
      final int fieldNumber = (int) (infoAndBits >>> TYPE_BITS);
      final FieldInfo fieldInfo = fieldInfos.fieldInfo(fieldNumber);

      final int bits = (int) (infoAndBits & TYPE_MASK);
      assert bits <= NUMERIC_DOUBLE : "bits=" + Integer.toHexString(bits);

      switch (visitor.needsField(fieldInfo)) {
        case YES:
          readField(doc.in, visitor, fieldInfo, bits);
          break;
        case NO:
          if (fieldIDX
              == doc.numStoredFields - 1) { // don't skipField on last field value; treat like STOP
            return;
          }
          skipField(doc.in, bits);
          break;
        case STOP:
          return;
      }
    }
  }

  @Override
  public StoredFieldsReader clone() {
    ensureOpen();
    return new Lucene90CompressingStoredFieldsReader(this, false);
  }

  @Override
  public StoredFieldsReader getMergeInstance() {
    ensureOpen();
    return new Lucene90CompressingStoredFieldsReader(this, true);
  }

  int getVersion() {
    return version;
  }

  CompressionMode getCompressionMode() {
    return compressionMode;
  }

  FieldsIndex getIndexReader() {
    return indexReader;
  }

  long getMaxPointer() {
    return maxPointer;
  }

  IndexInput getFieldsStream() {
    return fieldsStream;
  }

  int getChunkSize() {
    return chunkSize;
  }

  long getNumDirtyDocs() {
    if (version != VERSION_CURRENT) {
      throw new IllegalStateException(
          "getNumDirtyDocs should only ever get called when the reader is on the current version");
    }
    assert numDirtyDocs >= 0;
    return numDirtyDocs;
  }

  long getNumDirtyChunks() {
    if (version != VERSION_CURRENT) {
      throw new IllegalStateException(
          "getNumDirtyChunks should only ever get called when the reader is on the current version");
    }
    assert numDirtyChunks >= 0;
    return numDirtyChunks;
  }

  long getNumChunks() {
    if (version != VERSION_CURRENT) {
      throw new IllegalStateException(
          "getNumChunks should only ever get called when the reader is on the current version");
    }
    assert numChunks >= 0;
    return numChunks;
  }

<<<<<<< HEAD
=======
  int getNumDocs() {
    return numDocs;
  }

>>>>>>> 7f147fec
  @Override
  public long ramBytesUsed() {
    return indexReader.ramBytesUsed();
  }

  @Override
  public Collection<Accountable> getChildResources() {
    return Collections.singleton(Accountables.namedAccountable("stored field index", indexReader));
  }

  @Override
  public void checkIntegrity() throws IOException {
    indexReader.checkIntegrity();
    CodecUtil.checksumEntireFile(fieldsStream);
  }

  @Override
  public String toString() {
    return getClass().getSimpleName()
        + "(mode="
        + compressionMode
        + ",chunksize="
        + chunkSize
        + ")";
  }
}<|MERGE_RESOLUTION|>--- conflicted
+++ resolved
@@ -93,7 +93,7 @@
 
   // used by clone
   private Lucene90CompressingStoredFieldsReader(
-      Lucene90CompressingStoredFieldsReader reader, boolean merging) {
+          Lucene90CompressingStoredFieldsReader reader, boolean merging) {
     this.version = reader.version;
     this.fieldInfos = reader.fieldInfos;
     this.fieldsStream = reader.fieldsStream.clone();
@@ -113,14 +113,14 @@
 
   /** Sole constructor. */
   public Lucene90CompressingStoredFieldsReader(
-      Directory d,
-      SegmentInfo si,
-      String segmentSuffix,
-      FieldInfos fn,
-      IOContext context,
-      String formatName,
-      CompressionMode compressionMode)
-      throws IOException {
+          Directory d,
+          SegmentInfo si,
+          String segmentSuffix,
+          FieldInfos fn,
+          IOContext context,
+          String formatName,
+          CompressionMode compressionMode)
+          throws IOException {
     this.compressionMode = compressionMode;
     final String segment = si.name;
     boolean success = false;
@@ -128,27 +128,27 @@
     numDocs = si.maxDoc();
 
     final String fieldsStreamFN =
-        IndexFileNames.segmentFileName(segment, segmentSuffix, FIELDS_EXTENSION);
+            IndexFileNames.segmentFileName(segment, segmentSuffix, FIELDS_EXTENSION);
     ChecksumIndexInput metaIn = null;
     try {
       // Open the data file
       fieldsStream = d.openInput(fieldsStreamFN, context);
       version =
-          CodecUtil.checkIndexHeader(
-              fieldsStream, formatName, VERSION_START, VERSION_CURRENT, si.getId(), segmentSuffix);
+              CodecUtil.checkIndexHeader(
+                      fieldsStream, formatName, VERSION_START, VERSION_CURRENT, si.getId(), segmentSuffix);
       assert CodecUtil.indexHeaderLength(formatName, segmentSuffix)
-          == fieldsStream.getFilePointer();
+              == fieldsStream.getFilePointer();
 
       final String metaStreamFN =
-          IndexFileNames.segmentFileName(segment, segmentSuffix, META_EXTENSION);
+              IndexFileNames.segmentFileName(segment, segmentSuffix, META_EXTENSION);
       metaIn = d.openChecksumInput(metaStreamFN, IOContext.READONCE);
       CodecUtil.checkIndexHeader(
-          metaIn,
-          INDEX_CODEC_NAME + "Meta",
-          META_VERSION_START,
-          version,
-          si.getId(),
-          segmentSuffix);
+              metaIn,
+              INDEX_CODEC_NAME + "Meta",
+              META_VERSION_START,
+              version,
+              si.getId(),
+              segmentSuffix);
 
       chunkSize = metaIn.readVInt();
 
@@ -166,8 +166,8 @@
       FieldsIndex indexReader = null;
 
       FieldsIndexReader fieldsIndexReader =
-          new FieldsIndexReader(
-              d, si.name, segmentSuffix, INDEX_EXTENSION, INDEX_CODEC_NAME, si.getId(), metaIn);
+              new FieldsIndexReader(
+                      d, si.name, segmentSuffix, INDEX_EXTENSION, INDEX_CODEC_NAME, si.getId(), metaIn);
       indexReader = fieldsIndexReader;
       maxPointer = fieldsIndexReader.getMaxPointer();
 
@@ -213,7 +213,7 @@
   }
 
   private static void readField(DataInput in, StoredFieldVisitor visitor, FieldInfo info, int bits)
-      throws IOException {
+          throws IOException {
     switch (bits & TYPE_MASK) {
       case BYTE_ARR:
         int length = in.readVInt();
@@ -302,10 +302,10 @@
     } else {
       // positive double
       long bits =
-          ((long) b) << 56
-              | ((in.readInt() & 0xFFFFFFFFL) << 24)
-              | ((in.readShort() & 0xFFFFL) << 8)
-              | (in.readByte() & 0xFFL);
+              ((long) b) << 56
+                      | ((in.readInt() & 0xFFFFFFFFL) << 24)
+                      | ((in.readShort() & 0xFFFFL) << 8)
+                      | (in.readByte() & 0xFFL);
       return Double.longBitsToDouble(bits);
     }
   }
@@ -420,15 +420,15 @@
       chunkDocs = token >>> 1;
       if (contains(docID) == false || docBase + chunkDocs > numDocs) {
         throw new CorruptIndexException(
-            "Corrupted: docID="
-                + docID
-                + ", docBase="
-                + docBase
-                + ", chunkDocs="
-                + chunkDocs
-                + ", numDocs="
-                + numDocs,
-            fieldsStream);
+                "Corrupted: docID="
+                        + docID
+                        + ", docBase="
+                        + docBase
+                        + ", chunkDocs="
+                        + chunkDocs
+                        + ", numDocs="
+                        + numDocs,
+                fieldsStream);
       }
 
       sliced = (token & 1) != 0;
@@ -455,7 +455,7 @@
           final long storedFields = numStoredFields[i];
           if ((len == 0) != (storedFields == 0)) {
             throw new CorruptIndexException(
-                "length=" + len + ", numStoredFields=" + storedFields, fieldsStream);
+                    "length=" + len + ", numStoredFields=" + storedFields, fieldsStream);
           }
         }
       }
@@ -480,8 +480,8 @@
         }
         if (bytes.length != totalLength) {
           throw new CorruptIndexException(
-              "Corrupted: expected chunk size = " + totalLength + ", got " + bytes.length,
-              fieldsStream);
+                  "Corrupted: expected chunk size = " + totalLength + ", got " + bytes.length,
+                  fieldsStream);
         }
       }
     }
@@ -518,57 +518,57 @@
       } else if (sliced) {
         fieldsStream.seek(startPointer);
         decompressor.decompress(
-            fieldsStream, chunkSize, offset, Math.min(length, chunkSize - offset), bytes);
+                fieldsStream, chunkSize, offset, Math.min(length, chunkSize - offset), bytes);
         documentInput =
-            new DataInput() {
-
-              int decompressed = bytes.length;
-
-              void fillBuffer() throws IOException {
-                assert decompressed <= length;
-                if (decompressed == length) {
-                  throw new EOFException();
-                }
-                final int toDecompress = Math.min(length - decompressed, chunkSize);
-                decompressor.decompress(fieldsStream, toDecompress, 0, toDecompress, bytes);
-                decompressed += toDecompress;
-              }
-
-              @Override
-              public byte readByte() throws IOException {
-                if (bytes.length == 0) {
-                  fillBuffer();
-                }
-                --bytes.length;
-                return bytes.bytes[bytes.offset++];
-              }
-
-              @Override
-              public void readBytes(byte[] b, int offset, int len) throws IOException {
-                while (len > bytes.length) {
-                  System.arraycopy(bytes.bytes, bytes.offset, b, offset, bytes.length);
-                  len -= bytes.length;
-                  offset += bytes.length;
-                  fillBuffer();
-                }
-                System.arraycopy(bytes.bytes, bytes.offset, b, offset, len);
-                bytes.offset += len;
-                bytes.length -= len;
-              }
-
-              @Override
-              public void skipBytes(long numBytes) throws IOException {
-                if (numBytes < 0) {
-                  throw new IllegalArgumentException("numBytes must be >= 0, got " + numBytes);
-                }
-                while (numBytes > bytes.length) {
-                  numBytes -= bytes.length;
-                  fillBuffer();
-                }
-                bytes.offset += numBytes;
-                bytes.length -= numBytes;
-              }
-            };
+                new DataInput() {
+
+                  int decompressed = bytes.length;
+
+                  void fillBuffer() throws IOException {
+                    assert decompressed <= length;
+                    if (decompressed == length) {
+                      throw new EOFException();
+                    }
+                    final int toDecompress = Math.min(length - decompressed, chunkSize);
+                    decompressor.decompress(fieldsStream, toDecompress, 0, toDecompress, bytes);
+                    decompressed += toDecompress;
+                  }
+
+                  @Override
+                  public byte readByte() throws IOException {
+                    if (bytes.length == 0) {
+                      fillBuffer();
+                    }
+                    --bytes.length;
+                    return bytes.bytes[bytes.offset++];
+                  }
+
+                  @Override
+                  public void readBytes(byte[] b, int offset, int len) throws IOException {
+                    while (len > bytes.length) {
+                      System.arraycopy(bytes.bytes, bytes.offset, b, offset, bytes.length);
+                      len -= bytes.length;
+                      offset += bytes.length;
+                      fillBuffer();
+                    }
+                    System.arraycopy(bytes.bytes, bytes.offset, b, offset, len);
+                    bytes.offset += len;
+                    bytes.length -= len;
+                  }
+
+                  @Override
+                  public void skipBytes(long numBytes) throws IOException {
+                    if (numBytes < 0) {
+                      throw new IllegalArgumentException("numBytes must be >= 0, got " + numBytes);
+                    }
+                    while (numBytes > bytes.length) {
+                      numBytes -= bytes.length;
+                      fillBuffer();
+                    }
+                    bytes.offset += numBytes;
+                    bytes.length -= numBytes;
+                  }
+                };
       } else {
         fieldsStream.seek(startPointer);
         decompressor.decompress(fieldsStream, totalLength, offset, length, bytes);
@@ -608,7 +608,7 @@
           break;
         case NO:
           if (fieldIDX
-              == doc.numStoredFields - 1) { // don't skipField on last field value; treat like STOP
+                  == doc.numStoredFields - 1) { // don't skipField on last field value; treat like STOP
             return;
           }
           skipField(doc.in, bits);
@@ -658,7 +658,7 @@
   long getNumDirtyDocs() {
     if (version != VERSION_CURRENT) {
       throw new IllegalStateException(
-          "getNumDirtyDocs should only ever get called when the reader is on the current version");
+              "getNumDirtyDocs should only ever get called when the reader is on the current version");
     }
     assert numDirtyDocs >= 0;
     return numDirtyDocs;
@@ -667,7 +667,7 @@
   long getNumDirtyChunks() {
     if (version != VERSION_CURRENT) {
       throw new IllegalStateException(
-          "getNumDirtyChunks should only ever get called when the reader is on the current version");
+              "getNumDirtyChunks should only ever get called when the reader is on the current version");
     }
     assert numDirtyChunks >= 0;
     return numDirtyChunks;
@@ -676,19 +676,16 @@
   long getNumChunks() {
     if (version != VERSION_CURRENT) {
       throw new IllegalStateException(
-          "getNumChunks should only ever get called when the reader is on the current version");
+              "getNumChunks should only ever get called when the reader is on the current version");
     }
     assert numChunks >= 0;
     return numChunks;
   }
 
-<<<<<<< HEAD
-=======
   int getNumDocs() {
     return numDocs;
   }
 
->>>>>>> 7f147fec
   @Override
   public long ramBytesUsed() {
     return indexReader.ramBytesUsed();
@@ -708,10 +705,10 @@
   @Override
   public String toString() {
     return getClass().getSimpleName()
-        + "(mode="
-        + compressionMode
-        + ",chunksize="
-        + chunkSize
-        + ")";
+            + "(mode="
+            + compressionMode
+            + ",chunksize="
+            + chunkSize
+            + ")";
   }
 }