--- conflicted
+++ resolved
@@ -63,25 +63,7 @@
   }
 
   /**
-<<<<<<< HEAD
-   * Add an IndexReader to the collection of readers that are to be merged
-   */
-  void add(IndexReader reader) {
-    for (final AtomicReaderContext ctx : reader.leaves()) {
-      final AtomicReader r = ctx.reader();
-      mergeState.readers.add(r);
-    }
-  }
-
-  void add(AtomicReader reader) {
-    mergeState.readers.add(reader);
-  }
-
-  /**
-   * Merges the readers specified by the {@link #add} method into the directory passed to the constructor
-=======
    * Merges the readers into the directory passed to the constructor
->>>>>>> 0b146a84
    * @return The number of documents that were merged
    * @throws CorruptIndexException if the index is corrupt
    * @throws IOException if there is a low-level IO error
